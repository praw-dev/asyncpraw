--- conflicted
+++ resolved
@@ -27,7 +27,7 @@
                          urljoin)
 from praw.settings import CONFIG
 
-__version__ = '1.0.7'
+__version__ = '1.0.8'
 UA_STRING = '%%s PRAW/%s Python/%s %s' % (__version__,
                                           sys.version.split()[0],
                                           platform.platform(True))
@@ -518,9 +518,8 @@
                   'allow_top': 'on' if default_set else 'off',
                   'show_media': 'on' if show_media else 'off',
                   'domain': domain or '',
-<<<<<<< HEAD
-                  'domain_css': bool_str(domain_css),
-                  'domain_sidebar': bool_str(domain_sidebar),
+                  'domain_css': 'on' if domain_css else 'off',
+                  'domain_sidebar': 'on' if domain_sidebar else 'off',
                   'header-title': header_hover_text or '',
                   'wikimode': wikimode,
                   'wiki_edit_age': six.text_type(wiki_edit_age),
@@ -530,11 +529,6 @@
         #if prev_public_description_id is not None:
         params['prev_public_description_id'] = (prev_public_description_id
                                                     or '')
-=======
-                  'domain_css': 'on' if domain_css else 'off',
-                  'domain_sidebar': 'on' if domain_sidebar else 'off',
-                  'header-title': header_hover_text or ''}
->>>>>>> cb21c1a6
         if kwargs:
             msg = 'Extra settings fields: {0}'.format(kwargs.keys())
             warn_explicit(msg, UserWarning, '', 0)
